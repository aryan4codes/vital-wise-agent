--- conflicted
+++ resolved
@@ -8,14 +8,11 @@
 import Onboarding from "./pages/Onboarding";
 import Dashboard from "./pages/Dashboard";
 import PrescriptionUpload from "./pages/PrescriptionUpload";
-<<<<<<< HEAD
 import PrescriptionDetails from "./pages/PrescriptionDetails";
 import VitalsLog from "./pages/VitalsLog";
 import Alerts from "./pages/Alerts";
 import Schedule from "./pages/Schedule";
-=======
 import CaregiverCommunication from "./pages/CaregiverCommunication";
->>>>>>> 483ae66c
 import MedicationInventory from "./pages/MedicationInventory";
 import NotFound from "./pages/NotFound";
 import { AuthProvider, useAuth } from "@/hooks/use-auth";
@@ -36,29 +33,19 @@
       <AuthProvider>
       <BrowserRouter>
         <Routes>
-<<<<<<< HEAD
             <Route path="/" element={<LandingPage />} />
             <Route path="/auth" element={<Index />} />
             <Route path="/inventory" element={<PrivateRoute><MedicationInventory /></PrivateRoute>} />
             <Route path="/onboarding" element={<PrivateRoute><Onboarding /></PrivateRoute>} />
             <Route path="/dashboard" element={<PrivateRoute><Dashboard /></PrivateRoute>} />
             <Route path="/prescriptions/upload" element={<PrivateRoute><PrescriptionUpload /></PrivateRoute>} />
-            <Route path="/prescriptions/:id" element={<PrivateRoute><PrescriptionDetails /></PrivateRoute>} />
+            <Route path="/caregiver-communication" element={<CaregiverCommunication />} />
+          <Route path="/prescriptions/:id" element={<PrivateRoute><PrescriptionDetails /></PrivateRoute>} />
             <Route path="/vitals/log" element={<PrivateRoute><VitalsLog /></PrivateRoute>} />
             <Route path="/alerts" element={<PrivateRoute><Alerts /></PrivateRoute>} />
             <Route path="/schedule" element={<PrivateRoute><Schedule /></PrivateRoute>} />
             {/* ADD ALL CUSTOM ROUTES ABOVE THE CATCH-ALL "*" ROUTE */}
             <Route path="*" element={<NotFound />} />
-=======
-          <Route path="/" element={<Index />} />
-          <Route path="/onboarding" element={<Onboarding />} />
-          <Route path="/dashboard" element={<Dashboard />} />
-          <Route path="/prescriptions/upload" element={<PrescriptionUpload />} />
-          <Route path="/caregiver-communication" element={<CaregiverCommunication />} />
-          <Route path="/inventory" element={<MedicationInventory />} />
-          {/* ADD ALL CUSTOM ROUTES ABOVE THE CATCH-ALL "*" ROUTE */}
-          <Route path="*" element={<NotFound />} />
->>>>>>> 483ae66c
         </Routes>
       </BrowserRouter>
       </AuthProvider>
