import { Toaster } from "@/components/ui/toaster";
import { Toaster as Sonner } from "@/components/ui/sonner";
import { TooltipProvider } from "@/components/ui/tooltip";
import { QueryClient, QueryClientProvider } from "@tanstack/react-query";
import { BrowserRouter, Routes, Route, Navigate } from "react-router-dom";
import Index from "./pages/Index";
import LandingPage from "./pages/LandingPage";
import Onboarding from "./pages/Onboarding";
import Dashboard from "./pages/Dashboard";
import PrescriptionUpload from "./pages/PrescriptionUpload";
import PrescriptionDetails from "./pages/PrescriptionDetails";
import VitalsLog from "./pages/VitalsLog";
import Alerts from "./pages/Alerts";
import Schedule from "./pages/Schedule";
import MedicationInventory from "./pages/MedicationInventory";
import NotFound from "./pages/NotFound";
import { AuthProvider, useAuth } from "@/hooks/use-auth";

function PrivateRoute({ children }: { children: JSX.Element }) {
  const { user, loading } = useAuth();
  if (loading) return children; // optionally render a spinner component here
  return user ? children : <Navigate to="/" replace />;
}

const queryClient = new QueryClient();

const App = () => (
  <QueryClientProvider client={queryClient}>
    <TooltipProvider>
      <Toaster />
      <Sonner />
<<<<<<< HEAD
      <BrowserRouter>
        <Routes>
          <Route path="/" element={<LandingPage />} />
          <Route path="/home" element={<Index />} />
          <Route path="/onboarding" element={<Onboarding />} />
          <Route path="/dashboard" element={<Dashboard />} />
          <Route path="/prescriptions/upload" element={<PrescriptionUpload />} />
          <Route path="/inventory" element={<MedicationInventory />} />
          {/* ADD ALL CUSTOM ROUTES ABOVE THE CATCH-ALL "*" ROUTE */}
          <Route path="*" element={<NotFound />} />
        </Routes>
      </BrowserRouter>
=======
      <AuthProvider>
        <BrowserRouter>
          <Routes>
            <Route path="/" element={<Index />} />
            <Route path="/onboarding" element={<PrivateRoute><Onboarding /></PrivateRoute>} />
            <Route path="/dashboard" element={<PrivateRoute><Dashboard /></PrivateRoute>} />
            <Route path="/prescriptions/upload" element={<PrivateRoute><PrescriptionUpload /></PrivateRoute>} />
            <Route path="/prescriptions/:id" element={<PrivateRoute><PrescriptionDetails /></PrivateRoute>} />
            <Route path="/vitals/log" element={<PrivateRoute><VitalsLog /></PrivateRoute>} />
            <Route path="/alerts" element={<PrivateRoute><Alerts /></PrivateRoute>} />
            <Route path="/schedule" element={<PrivateRoute><Schedule /></PrivateRoute>} />
            {/* ADD ALL CUSTOM ROUTES ABOVE THE CATCH-ALL "*" ROUTE */}
            <Route path="*" element={<NotFound />} />
          </Routes>
        </BrowserRouter>
      </AuthProvider>
>>>>>>> 37043594
    </TooltipProvider>
  </QueryClientProvider>
);

export default App;<|MERGE_RESOLUTION|>--- conflicted
+++ resolved
@@ -29,10 +29,9 @@
     <TooltipProvider>
       <Toaster />
       <Sonner />
-<<<<<<< HEAD
       <BrowserRouter>
         <Routes>
-          <Route path="/" element={<LandingPage />} />
+        <Route path="/" element={<LandingPage />} />
           <Route path="/home" element={<Index />} />
           <Route path="/onboarding" element={<Onboarding />} />
           <Route path="/dashboard" element={<Dashboard />} />
@@ -42,24 +41,6 @@
           <Route path="*" element={<NotFound />} />
         </Routes>
       </BrowserRouter>
-=======
-      <AuthProvider>
-        <BrowserRouter>
-          <Routes>
-            <Route path="/" element={<Index />} />
-            <Route path="/onboarding" element={<PrivateRoute><Onboarding /></PrivateRoute>} />
-            <Route path="/dashboard" element={<PrivateRoute><Dashboard /></PrivateRoute>} />
-            <Route path="/prescriptions/upload" element={<PrivateRoute><PrescriptionUpload /></PrivateRoute>} />
-            <Route path="/prescriptions/:id" element={<PrivateRoute><PrescriptionDetails /></PrivateRoute>} />
-            <Route path="/vitals/log" element={<PrivateRoute><VitalsLog /></PrivateRoute>} />
-            <Route path="/alerts" element={<PrivateRoute><Alerts /></PrivateRoute>} />
-            <Route path="/schedule" element={<PrivateRoute><Schedule /></PrivateRoute>} />
-            {/* ADD ALL CUSTOM ROUTES ABOVE THE CATCH-ALL "*" ROUTE */}
-            <Route path="*" element={<NotFound />} />
-          </Routes>
-        </BrowserRouter>
-      </AuthProvider>
->>>>>>> 37043594
     </TooltipProvider>
   </QueryClientProvider>
 );
